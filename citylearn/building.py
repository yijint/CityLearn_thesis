--- conflicted
+++ resolved
@@ -1080,26 +1080,16 @@
         # hvac devices
         if 'cooling_or_heating_device' in self.active_actions:
             assert 'cooling_device' not in self.active_actions and 'heating_device' not in self.active_actions, \
-<<<<<<< HEAD
                 'cooling_device and heating_device actions must be set to False when cooling_or_heating_device is True.' \
                     ' They will be implicitly set based on the polarity of cooling_or_heating_device.'
-=======
-                'cooling_device and heating_device actions must be set to False when cooling_or_heating_device_action is True.' \
-                ' They will be implicitly set based on the polarity of cooling_or_heating_device_action.'
->>>>>>> 99e0d0e2
             cooling_device_action = abs(min(cooling_or_heating_device_action, 0.0))
             heating_device_action = abs(max(cooling_or_heating_device_action, 0.0))
 
         else:
             assert not ('cooling_device' in self.active_actions and 'heating_device' in self.active_actions), \
                 'cooling_device and heating_device actions cannot both be set to True to avoid both actions having' \
-<<<<<<< HEAD
                     ' values > 0.0 in the same time step. Use cooling_or_heating_device action instead to control' \
                         ' both cooling_device and heating_device in a building.'
-=======
-                ' values > 0.0 in the same time step. Use cooling_or_heating_device_action action instead to control' \
-                ' both cooling_device and heating_device in a building.'
->>>>>>> 99e0d0e2
             cooling_device_action = np.nan if 'cooling_device' not in self.active_actions else cooling_device_action
             heating_device_action = np.nan if 'heating_device' not in self.active_actions else heating_device_action
 
@@ -2476,12 +2466,7 @@
         # to use in lookback. Alternatively, one can use the rolled observation values at the end of the time series
         # but it complicates things and is not too realistic.
 
-<<<<<<< HEAD
         if ('cooling_device' in self.active_actions or 'cooling_or_heating_device' in self.active_actions) and self.simulate_dynamics:
-=======
-        if (
-                'cooling_device' in self.active_actions or 'cooling_or_heating_device_action' in self.active_actions) and self.simulate_dynamics:
->>>>>>> 99e0d0e2
             if self.energy_simulation.hvac_mode[self.time_step] in [1, 3]:
                 electric_power = action * self.cooling_device.nominal_power
                 demand = self.cooling_device.get_max_output_power(
@@ -2516,14 +2501,8 @@
         lookback. Taking this approach as a 'warm-up' because realistically, there will be no preceding observations to use in 
         lookback.
         """
-<<<<<<< HEAD
         
         if ('heating_device' in self.active_actions or 'cooling_or_heating_device' in self.active_actions) and self.simulate_dynamics:
-=======
-
-        if (
-                'heating_device' in self.active_actions or 'cooling_or_heating_device_action' in self.active_actions) and self.simulate_dynamics:
->>>>>>> 99e0d0e2
             if self.energy_simulation.hvac_mode[self.time_step] in [2, 3]:
                 electric_power = action * self.heating_device.nominal_power
                 demand = self.heating_device.get_max_output_power(
