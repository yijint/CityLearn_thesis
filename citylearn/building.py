--- conflicted
+++ resolved
@@ -2392,16 +2392,9 @@
         self.dynamics._model_input[ix][-1] = indoor_dry_bulb_temperature_norm.item()
 
         # unnormalize temperature
-<<<<<<< HEAD
-        low_limit, high_limit = self.dynamics.input_normalization_minimum[-1], \
-        self.dynamics.input_normalization_maximum[-1]
-        indoor_dry_bulb_temperature = indoor_dry_bulb_temperature_norm * (high_limit - low_limit) + low_limit
-
-=======
         low_limit, high_limit = self.dynamics.input_normalization_minimum[ix], self.dynamics.input_normalization_maximum[ix]
         indoor_dry_bulb_temperature = indoor_dry_bulb_temperature_norm*(high_limit - low_limit) + low_limit
         
->>>>>>> db1bc63e
         # update temperature
         # this function is called after advancing to next timestep 
         # so the cooling demand update and this temperature update are set at the same time step
